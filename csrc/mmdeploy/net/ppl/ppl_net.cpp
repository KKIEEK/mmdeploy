// Copyright (c) OpenMMLab. All rights reserved.
#include "ppl_net.h"

#include "mmdeploy/archive/value_archive.h"
#include "mmdeploy/core/logger.h"
#include "mmdeploy/core/model.h"
#include "mmdeploy/core/utils/formatter.h"
#include "ppl/nn/common/logger.h"
#include "ppl/nn/models/onnx/runtime_builder_factory.h"
#if PPL_NN_HAS_X86
#include "ppl/nn/engines/x86/engine_factory.h"
#include "ppl/nn/engines/x86/engine_options.h"
#include "ppl/nn/engines/x86/ops.h"
#endif
#if PPL_NN_HAS_CUDA
#include "ppl/nn/engines/cuda/engine_factory.h"
#include "ppl/nn/engines/cuda/engine_options.h"
#include "ppl/nn/engines/cuda/ops.h"
#define PPL_CUDA_IMPORT_FROM_BUFFER 1
<<<<<<< HEAD
=======
#endif
#if PPL_NN_HAS_RISCV
#include "ppl/nn/engines/riscv/engine_factory.h"
#include "ppl/nn/engines/riscv/engine_options.h"
#include "ppl/nn/engines/riscv/ops.h"
>>>>>>> ea7706cb
#endif

namespace mmdeploy {

Result<void> ppl_try(int code) {
  if (code == 0) {
    return success();
  }
  MMDEPLOY_ERROR("ppl error: {}", ppl::common::GetRetCodeStr(code));
  return Status(eFail);
}

template <typename T>
Result<std::unique_ptr<T>> ppl_try(T* v) {
  if (v) {
    return success(v);
  }
  return Status(eFail);
}

Tensor PPLNet::CreateInternalTensor(ppl::nn::Tensor* src, Device device) {
  const auto& desc = *src->GetShape();
  auto name = src->GetName();
  std::vector<int64_t> shape{desc.GetDims(), desc.GetDims() + desc.GetDimCount()};
  if (std::any_of(begin(shape), end(shape), [](auto x) { return x <= 0; })) {
    shape = {};
  }
  return TensorDesc{.device = device, .data_type = DataType::kFLOAT, .shape = shape, .name = name};
}

Result<void> PPLNet::Init(const Value& args) {
  auto& context = args["context"];
  device_ = context["device"].get<Device>();
  stream_ = context["stream"].get<Stream>();
  auto name = args["name"].get<std::string>();
  auto model = context["model"].get<Model>();

  OUTCOME_TRY(auto config, model.GetModelConfig(name));
  OUTCOME_TRY(auto onnx, model.ReadFile(config.net));

#if PPL_NN_HAS_CUDA
  if (device_.is_device()) {
    ppl::nn::cuda::RegisterBuiltinOpImpls();
    ppl::nn::cuda::EngineOptions options{};
    options.device_id = device_.device_id();
    options.mm_policy = ppl::nn::cuda::MM_BEST_FIT;
    engines_.emplace_back(ppl::nn::cuda::EngineFactory::Create(options));

    bool import_algo = false;

#if PPL_CUDA_IMPORT_FROM_BUFFER
    auto algo = model.ReadFile(config.weights);
    if (algo) {
      auto ret =
          engines_.back()->Configure(ppl::nn::cuda::ENGINE_CONF_IMPORT_ALGORITHMS_FROM_BUFFER,
                                     algo.value().c_str(), algo.value().size());
      if (ret == ppl::common::RC_SUCCESS) {
        import_algo = true;
      } else {
        MMDEPLOY_ERROR("failed to import algorithms ({}), default algorithms will be used", ret);
      }
    }
#endif

    if (!import_algo) {
      engines_.back()->Configure(ppl::nn::cuda::ENGINE_CONF_USE_DEFAULT_ALGORITHMS, true);
    }
  }
#endif
#if PPL_NN_HAS_X86
  if (device_.is_host()) {
    ppl::nn::x86::RegisterBuiltinOpImpls();
    engines_.emplace_back(ppl::nn::x86::EngineFactory::Create({}));
<<<<<<< HEAD
=======
  }
#endif
#if PPL_NN_HAS_RISCV
  if (device_.is_host()) {
    ppl::nn::riscv::RegisterBuiltinOpImpls();
    ppl::nn::riscv::EngineOptions options{};
    // TODO:
    //   FP16 -> postprocess
    options.forward_precision = ppl::common::DATATYPE_FLOAT32;
    options.dynamic_tuning_level = 0;
    options.winograd_level = 1;
    engines_.emplace_back(ppl::nn::riscv::EngineFactory::Create(options));
>>>>>>> ea7706cb
  }
#endif

  std::vector<ppl::nn::Engine*> engines;
  for (const auto& engine : engines_) {
    engines.push_back(engine.get());
  }

  OUTCOME_TRY(auto builder, ppl_try(ppl::nn::onnx::RuntimeBuilderFactory::Create()));
  OUTCOME_TRY(ppl_try(builder->LoadModel(onnx.data(), onnx.size(), nullptr)));

  ppl::nn::onnx::RuntimeBuilder::Resources resources{};
  resources.engines = engines.data();
  resources.engine_num = engines.size();
  OUTCOME_TRY(ppl_try(builder->SetResources(resources)));
  OUTCOME_TRY(ppl_try(builder->Preprocess()));

  OUTCOME_TRY(auto runtime, ppl_try(builder->CreateRuntime()));

  for (int i = 0; i < runtime->GetInputCount(); ++i) {
    auto src = runtime->GetInputTensor(i);
    inputs_internal_.push_back(src);
    inputs_external_.push_back(CreateInternalTensor(src, device_));

    /// debug only
    const auto& desc = *inputs_internal_[i]->GetShape();
    std::vector<long> shape_(desc.GetDims(), desc.GetDims() + desc.GetDimCount());
    MMDEPLOY_DEBUG("input {}: datatype = {}, dataformat = {}, shape = {}", i,
                   ppl::common::GetDataTypeStr(desc.GetDataType()),
                   ppl::common::GetDataFormatStr(desc.GetDataFormat()), shape_);
  }

  for (int i = 0; i < runtime->GetOutputCount(); ++i) {
    auto src = runtime->GetOutputTensor(i);
    outputs_internal_.push_back(src);
    outputs_external_.push_back(CreateInternalTensor(src, device_));

    const auto& desc = *outputs_internal_[i]->GetShape();
    std::vector<long> shape_(desc.GetDims(), desc.GetDims() + desc.GetDimCount());
    MMDEPLOY_DEBUG("output {}: datatype = {}, dataformat = {}, shape = {}", i,
                   ppl::common::GetDataTypeStr(desc.GetDataType()),
                   ppl::common::GetDataFormatStr(desc.GetDataFormat()), shape_);
    TensorShape shape(desc.GetDims(), desc.GetDims() + desc.GetDimCount());
  }

  auto input_shapes = GetShapes(inputs_external_);
  if (auto input_batch_size = GetBatchSize(input_shapes)) {
    auto output_shapes = GetShapes(outputs_external_);
    if (auto output_batch_size = GetBatchSize(output_shapes)) {
      if (input_batch_size.value() == output_batch_size.value()) {
        can_infer_output_shapes_ = true;
      }
    }
  }

  runtime_ = std::move(runtime);
  return success();
}

Result<void> PPLNet::Deinit() {
  try {
    runtime_.reset();
    return success();
  } catch (...) {
    return Status(eFail);
  }
}

static TensorShape GetShape(const PPLTensor& tensor) {
  const auto& desc = *tensor.GetShape();
  return {desc.GetDims(), desc.GetDims() + desc.GetDimCount()};
}

Result<ppl::common::datatype_t> GetPPLDataType(DataType data_type) {
  switch (data_type) {
    case DataType::kFLOAT:
      return ppl::common::DATATYPE_FLOAT32;
    case DataType::kHALF:
      return ppl::common::DATATYPE_FLOAT16;
    case DataType::kINT8:
      return ppl::common::DATATYPE_INT8;
    case DataType::kINT32:
      return ppl::common::DATATYPE_INT32;
    case DataType::kINT64:
      return ppl::common::DATATYPE_INT64;
    default:
      return Status(eNotSupported);
  }
}

Result<DataType> GetMMDeployDataType(ppl::common::datatype_t data_type) {
  switch (data_type) {
    case ppl::common::DATATYPE_FLOAT32:
      return DataType::kFLOAT;
    case ppl::common::DATATYPE_FLOAT16:
      return DataType::kHALF;
    case ppl::common::DATATYPE_INT8:
      return DataType::kINT8;
    case ppl::common::DATATYPE_INT32:
      return DataType::kINT32;
    case ppl::common::DATATYPE_INT64:
      return DataType::kINT64;
    default:
      return Status(eNotSupported);
  }
}

Result<void> PPLNet::Forward() {
  OUTCOME_TRY(stream_.Wait());

  OUTCOME_TRY(ppl_try(runtime_->Run()));

  for (int i = 0; i < outputs_external_.size(); ++i) {
    auto& internal = *outputs_internal_[i];
    auto format = internal.GetShape()->GetDataFormat();
    if (format != ppl::common::DATAFORMAT_NDARRAY) {
      MMDEPLOY_ERROR("output {}'s format is {}, only NDARRAY is currently supported", i,
                     ppl::common::GetDataFormatStr(format));
      return Status(eNotSupported);
    }
    auto& external = outputs_external_[i];
    auto dtype_int = internal.GetShape()->GetDataType();
    OUTCOME_TRY(auto dtype_ext, GetPPLDataType(external.data_type()));
    auto shape_int = GetShape(internal);
    auto shape_ext = external.shape();
    auto data_int = internal.GetBufferPtr();
    auto data_ext = external.data();
    if (shape_int != shape_ext || dtype_int != dtype_ext || data_int != data_ext) {
      if (dtype_int != dtype_ext) {
        auto desc = external.desc();
        desc.shape = shape_int;
        OUTCOME_TRY(desc.data_type, GetMMDeployDataType(dtype_int));
        external = Tensor(desc, external.allocator());
      } else {
        external.Reshape(shape_int);
      }
      std::shared_ptr<void> data(data_int, [](void*) {});
      if (external.size() > 0) {
        OUTCOME_TRY(Tensor(external.desc(), data).CopyTo(external, stream_));
      } else {
        MMDEPLOY_WARN("copy skipped due to zero sized tensor: {} {}", external.name(),
                      external.shape());
      }
    }
  }

  OUTCOME_TRY(stream_.Wait());
  return success();
}

Result<void> PPLNet::ForwardAsync(Event* event) { return Status(eNotSupported); }

Result<void> ReshapeLike(PPLTensor& dst, Tensor& src) {
  auto& dst_desc = *dst.GetShape();
  auto& src_desc = src.desc();
  OUTCOME_TRY(auto data_type, GetPPLDataType(src_desc.data_type));
  dst_desc.SetDataType(data_type);
  dst_desc.SetDataFormat(ppl::common::DATAFORMAT_NDARRAY);
  dst_desc.Reshape({begin(src_desc.shape), end(src_desc.shape)});
  dst.SetBufferPtr(src.data());
  return success();
}

Result<void> PPLNet::Reshape(Span<TensorShape> input_shapes) {
  auto prev_in_shapes = GetShapes(inputs_external_);
  auto prev_out_shapes = GetShapes(outputs_external_);

  for (int i = 0; i < inputs_external_.size(); ++i) {
    auto& input = inputs_external_[i];
    input.Reshape(input_shapes[i]);
    OUTCOME_TRY(ReshapeLike(*inputs_internal_[i], input));
  }

  if (can_infer_output_shapes_) {
    OUTCOME_TRY(auto output_shapes,
                InferOutputShapes(input_shapes, prev_in_shapes, prev_out_shapes));
    MMDEPLOY_DEBUG("inferred output shapes: {}", output_shapes);
    for (int i = 0; i < outputs_external_.size(); ++i) {
      auto& output = outputs_external_[i];
      output.Reshape(output_shapes[i]);
      OUTCOME_TRY(ReshapeLike(*outputs_internal_[i], output));
    }
  }
  return success();
}

Result<Span<Tensor>> PPLNet::GetInputTensors() { return inputs_external_; }

Result<Span<Tensor>> PPLNet::GetOutputTensors() { return outputs_external_; }

std::vector<TensorShape> PPLNet::GetShapes(Span<Tensor> tensors) {
  std::vector<TensorShape> shapes;
  shapes.reserve(tensors.size());
  for (const auto& t : tensors) {
    shapes.push_back(t.shape());
  }
  return shapes;
}

Result<int64_t> PPLNet::GetBatchSize(Span<TensorShape> shapes) {
  int64_t batch_size = -1;
  for (const auto& s : shapes) {
    if (s.empty()) {
      return Status(eNotSupported);
    }
    if (batch_size < 0) {
      batch_size = s.front();
    } else if (batch_size != s.front()) {
      return Status(eNotSupported);
    }
  }
  return batch_size;
}

Result<std::vector<TensorShape>> PPLNet::InferOutputShapes(Span<TensorShape> input_shapes,
                                                           Span<TensorShape> prev_in_shapes,
                                                           Span<TensorShape> prev_out_shapes) {
  OUTCOME_TRY(auto batch_size, GetBatchSize(input_shapes));
  if (input_shapes.size() != prev_in_shapes.size()) {
    return Status(eInvalidArgument);
  }
  for (int i = 0; i < input_shapes.size(); ++i) {
    prev_in_shapes[i][0] = batch_size;
    if (prev_in_shapes[i] != input_shapes[i]) {
      return Status(eNotSupported);
    }
  }
  std::vector<TensorShape> output_shapes(prev_out_shapes.begin(), prev_out_shapes.end());
  for (auto& shape : output_shapes) {
    shape[0] = batch_size;
  }
  return output_shapes;
}

PPLNet::~PPLNet() = default;

class PPLNetCreator : public Creator<Net> {
 public:
  const char* GetName() const override { return "pplnn"; }
  int GetVersion() const override { return 0; }
  std::unique_ptr<Net> Create(const Value& args) override {
    auto p = std::make_unique<PPLNet>();
    if (auto r = p->Init(args)) {
      return p;
    } else {
      MMDEPLOY_ERROR("error creating PPLNet: {}", r.error().message().c_str());
      return nullptr;
    }
  }
};

REGISTER_MODULE(Net, PPLNetCreator);

}  // namespace mmdeploy<|MERGE_RESOLUTION|>--- conflicted
+++ resolved
@@ -17,14 +17,11 @@
 #include "ppl/nn/engines/cuda/engine_options.h"
 #include "ppl/nn/engines/cuda/ops.h"
 #define PPL_CUDA_IMPORT_FROM_BUFFER 1
-<<<<<<< HEAD
-=======
 #endif
 #if PPL_NN_HAS_RISCV
 #include "ppl/nn/engines/riscv/engine_factory.h"
 #include "ppl/nn/engines/riscv/engine_options.h"
 #include "ppl/nn/engines/riscv/ops.h"
->>>>>>> ea7706cb
 #endif
 
 namespace mmdeploy {
@@ -98,8 +95,6 @@
   if (device_.is_host()) {
     ppl::nn::x86::RegisterBuiltinOpImpls();
     engines_.emplace_back(ppl::nn::x86::EngineFactory::Create({}));
-<<<<<<< HEAD
-=======
   }
 #endif
 #if PPL_NN_HAS_RISCV
@@ -112,7 +107,6 @@
     options.dynamic_tuning_level = 0;
     options.winograd_level = 1;
     engines_.emplace_back(ppl::nn::riscv::EngineFactory::Create(options));
->>>>>>> ea7706cb
   }
 #endif
 
