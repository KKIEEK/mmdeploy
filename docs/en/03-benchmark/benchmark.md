--- conflicted
+++ resolved
@@ -623,30 +623,6 @@
     <td align="center">95.61</td>
     <td align="center">-</td>
     <td align="center">-</td>
-<<<<<<< HEAD
-  </tr>
-  <tr>
-    <td align="center" rowspan="2"><a href="https://github.com/open-mmlab/mmclassification/blob/master/configs/vision_transformer/vit-base-p16_ft-64xb64_in1k-384.py">Vision Transformer</a></td>
-    <td align="center">top-1</td>
-    <td align="center">85.43</td>
-    <td align="center">85.43</td>
-    <td align="center">-</td>
-    <td align="center">85.43</td>
-    <td align="center">85.42</td>
-    <td align="center">-</td>
-    <td align="center">-</td>
-  </tr>
-  <tr>
-    <td align="center">top-5</td>
-    <td align="center">97.77</td>
-    <td align="center">97.77</td>
-    <td align="center">-</td>
-    <td align="center">97.77</td>
-    <td align="center">97.76</td>
-    <td align="center">-</td>
-    <td align="center">-</td>
-=======
->>>>>>> ea7706cb
   </tr>
 </tbody>
 </table>
@@ -895,32 +871,6 @@
     <td align="center">-</td>
     <td align="center">-</td>
     <td align="center">-</td>
-<<<<<<< HEAD
-  </tr>
-  <tr>
-    <td align="center" rowspan="2"><a href="https://github.com/open-mmlab/mmdetection/blob/master/configs/swin/mask_rcnn_swin-t-p4-w7_fpn_1x_coco.py">Swin-Transformer</a></td>
-    <td align="center" rowspan="2">Instance Segmentation</td>
-    <td align="center" rowspan="2">COCO2017</td>
-    <td align="center">box AP</td>
-    <td align="center">42.7</td>
-    <td align="center">-</td>
-    <td align="center">42.7</td>
-    <td align="center">42.5</td>
-    <td align="center">37.7</td>
-    <td align="center">-</td>
-    <td align="center">-</td>
-  </tr>
-  <tr>
-    <td align="center">mask AP</td>
-    <td align="center">39.3</td>
-    <td align="center">-</td>
-    <td align="center">39.3</td>
-    <td align="center">39.3</td>
-    <td align="center">35.4</td>
-    <td align="center">-</td>
-    <td align="center">-</td>
-=======
->>>>>>> ea7706cb
   </tr>
 </tbody>
 </table>
@@ -1647,21 +1597,6 @@
     <td align="center">43.35</td>
     <td align="center">-</td>
     <td align="center">-</td>
-<<<<<<< HEAD
-  </tr>
-  <tr>
-    <td align="center"><a href="https://github.com/open-mmlab/mmsegmentation/blob/master/configs/segmenter/segmenter_vit-s_linear_8x1_512x512_160k_ade20k.py">Segmenter</a></td>
-    <td align="center">ADE20K</td>
-    <td align="center">mIoU</td>
-    <td align="center">44.32</td>
-    <td align="center">44.29</td>
-    <td align="center">44.29</td>
-    <td align="center">44.29</td>
-    <td align="center">43.34</td>
-    <td align="center">43.35</td>
-    <td align="center">-</td>
-=======
->>>>>>> ea7706cb
   </tr>
 </tbody>
 </table>
