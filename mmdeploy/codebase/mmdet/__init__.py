# Copyright (c) OpenMMLab. All rights reserved.
<<<<<<< HEAD
from .deploy import (ObjectDetection, clip_bboxes, get_post_processing_params,
                     pad_with_value, pad_with_value_if_necessary)
=======
from .core import *  # noqa: F401,F403
from .deploy import (MMDetection, ObjectDetection, clip_bboxes, gather_topk,
                     get_post_processing_params, pad_with_value,
                     pad_with_value_if_necessary)
>>>>>>> ea7706cb
from .models import *  # noqa: F401,F403
from .ops import *  # noqa: F401,F403
from .structures import *  # noqa: F401, F403

__all__ = [
    'get_post_processing_params', 'clip_bboxes', 'pad_with_value',
<<<<<<< HEAD
    'pad_with_value_if_necessary', 'ObjectDetection'
=======
    'pad_with_value_if_necessary', 'gather_topk', 'MMDetection',
    'ObjectDetection'
>>>>>>> ea7706cb
]<|MERGE_RESOLUTION|>--- conflicted
+++ resolved
@@ -1,23 +1,12 @@
 # Copyright (c) OpenMMLab. All rights reserved.
-<<<<<<< HEAD
-from .deploy import (ObjectDetection, clip_bboxes, get_post_processing_params,
-                     pad_with_value, pad_with_value_if_necessary)
-=======
-from .core import *  # noqa: F401,F403
-from .deploy import (MMDetection, ObjectDetection, clip_bboxes, gather_topk,
+from .deploy import (ObjectDetection, clip_bboxes, gather_topk,
                      get_post_processing_params, pad_with_value,
                      pad_with_value_if_necessary)
->>>>>>> ea7706cb
 from .models import *  # noqa: F401,F403
 from .ops import *  # noqa: F401,F403
 from .structures import *  # noqa: F401, F403
 
 __all__ = [
     'get_post_processing_params', 'clip_bboxes', 'pad_with_value',
-<<<<<<< HEAD
-    'pad_with_value_if_necessary', 'ObjectDetection'
-=======
-    'pad_with_value_if_necessary', 'gather_topk', 'MMDetection',
-    'ObjectDetection'
->>>>>>> ea7706cb
+    'pad_with_value_if_necessary', 'ObjectDetection', 'gather_topk'
 ]